--- conflicted
+++ resolved
@@ -23,14 +23,10 @@
 	"path/filepath"
 	"testing"
 
-<<<<<<< HEAD
-	"github.com/cloudfoundry/libcfbuildpack/buildpackplan"
-=======
 	"gopkg.in/yaml.v2"
 
 	"github.com/cloudfoundry/libcfbuildpack/buildpackplan"
 	"github.com/cloudfoundry/php-web-cnb/config"
->>>>>>> 28502bf0
 
 	"github.com/cloudfoundry/php-web-cnb/procmgr"
 
@@ -87,23 +83,6 @@
 			helper.WriteFile(buildDir, 0644, "junk")
 		})
 
-<<<<<<< HEAD
-		it("starts a web app with `php -S`", func() {
-			c.buildpackYAML.Config.WebServer = PhpWebServer
-
-			Expect(c.Contribute()).To(Succeed())
-
-			command := fmt.Sprintf("php -S 0.0.0.0:$PORT -t %s/%s", f.Build.Application.Root, "htdocs")
-			Expect(f.Build.Layers).To(test.HaveApplicationMetadata(layers.Metadata{
-				Processes: []layers.Process{
-					{Type: "task", Command: command},
-					{Type: "web", Command: command},
-				},
-			}))
-		})
-
-=======
->>>>>>> 28502bf0
 		it("starts a web app with HTTPD", func() {
 			c := CreateTestContributor(config.BuildpackYAML{
 				Config: config.Config{
@@ -117,11 +96,7 @@
 
 			Expect(f.Build.Layers).To(test.HaveApplicationMetadata(layers.Metadata{
 				Processes: []layers.Process{
-<<<<<<< HEAD
-					{Type: "web", Command: fmt.Sprintf("procmgr %s", procFile)},
-=======
 					{Type: "web", Command: fmt.Sprintf("procmgr %s", procFile), Direct: false},
->>>>>>> 28502bf0
 				},
 			}))
 
@@ -158,11 +133,7 @@
 
 			Expect(f.Build.Layers).To(test.HaveApplicationMetadata(layers.Metadata{
 				Processes: []layers.Process{
-<<<<<<< HEAD
-					{Type: "web", Command: fmt.Sprintf("procmgr %s", procFile)},
-=======
 					{Type: "web", Command: fmt.Sprintf("procmgr %s", procFile), Direct: false},
->>>>>>> 28502bf0
 				},
 			}))
 
@@ -191,27 +162,6 @@
 			Expect(string(buf)).To(ContainSubstring("-DFOREGROUND"))
 		})
 
-<<<<<<< HEAD
-		it("starts a web app with a custom webdir", func() {
-			c.buildpackYAML.Config.WebServer = PhpWebServer
-			c.buildpackYAML.Config.WebDirectory = "public"
-
-			buildDir := filepath.Join(f.Build.Application.Root, c.buildpackYAML.Config.WebDirectory, "index.php")
-			helper.WriteFile(buildDir, 0644, "junk")
-
-			Expect(c.Contribute()).To(Succeed())
-
-			command := fmt.Sprintf("php -S 0.0.0.0:$PORT -t %s/%s", f.Build.Application.Root, "public")
-			Expect(f.Build.Layers).To(test.HaveApplicationMetadata(layers.Metadata{
-				Processes: []layers.Process{
-					{Type: "task", Command: command},
-					{Type: "web", Command: command},
-				},
-			}))
-		})
-
-=======
->>>>>>> 28502bf0
 		it("starts a web app with NGINX", func() {
 			c := CreateTestContributor(config.BuildpackYAML{
 				Config: config.Config{
@@ -226,11 +176,7 @@
 
 			Expect(f.Build.Layers).To(test.HaveApplicationMetadata(layers.Metadata{
 				Processes: []layers.Process{
-<<<<<<< HEAD
-					{Type: "web", Command: fmt.Sprintf("procmgr %s", procFile)},
-=======
 					{Type: "web", Command: fmt.Sprintf("procmgr %s", procFile), Direct: false},
->>>>>>> 28502bf0
 				},
 			}))
 
@@ -327,46 +273,4 @@
 			})
 		})
 	})
-
-
-<<<<<<< HEAD
-				command := fmt.Sprintf("php %s/%s", f.Build.Application.Root, script)
-				Expect(f.Build.Layers).To(test.HaveApplicationMetadata(layers.Metadata{
-					Processes: []layers.Process{
-						{Type: "task", Command: command},
-						{Type: "web", Command: command},
-					},
-				}))
-
-				os.Remove(scriptName)
-			}
-		})
-
-		it("starts a script using custom script path/name", func() {
-			c.buildpackYAML.Config.Script = "relative/path/to/my/script.php"
-
-			Expect(c.Contribute()).To(Succeed())
-
-			command := fmt.Sprintf("php %s/%s", f.Build.Application.Root, "relative/path/to/my/script.php")
-			Expect(f.Build.Layers).To(test.HaveApplicationMetadata(layers.Metadata{
-				Processes: []layers.Process{
-					{Type: "task", Command: command},
-					{Type: "web", Command: command},
-				},
-			}))
-		})
-
-		it("logs a warning when start script does not exist", func() {
-			debug := &bytes.Buffer{}
-			info := &bytes.Buffer{}
-
-			c.logger = logger.Logger{Logger: bplogger.NewLogger(debug, info)}
-
-			Expect(c.Contribute()).To(Succeed())
-			Expect(info.String()).To(ContainSubstring("Buildpack could not find a file to execute. Either set php.script in buildpack.yml or include one of these files [app.php, main.php, run.php, start.php]"))
-		})
-	})
-=======
->>>>>>> 28502bf0
-
 }